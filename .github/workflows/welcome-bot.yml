name: "AlloAllo"

on:
  issues:
    types:
      - opened
  pull_request_target:
    branches:
      - main
    types:
      - opened
      - closed

jobs:
  allo-allo:
    uses: mdn/workflows/.github/workflows/allo-allo.yml@main
    with:
<<<<<<< HEAD
      target-repo: "mdn/todo-vue"
      issue-welcome: >
=======
      target-repo: "mdn/express-locallibrary-tutorial"
      issue-welcome: |
>>>>>>> c1867ad2
        It looks like this is your first issue. Welcome! 👋
        One of the project maintainers will be with you as soon as possible. We
        appreciate your patience. To safeguard the health of the project, please
        take a moment to read our [code of conduct](../blob/main/CODE_OF_CONDUCT.md).
      pr-welcome: >
        It looks like this is your first pull request. 🎉
        Thank you for your contribution! One of the project maintainers will triage
        and assign the pull request for review. We appreciate your patience. To
        safeguard the health of the project, please take a moment to read our
        [code of conduct](../blob/main/CODE_OF_CONDUCT.md).
      pr-merged: >
        Congratulations on your first merged pull request. 🎉 Thank you for your contribution!
        Did you know we have a [project board](https://github.com/orgs/mdn/projects/25) with high-impact contribution opportunities?
        We look forward to your next contribution.<|MERGE_RESOLUTION|>--- conflicted
+++ resolved
@@ -15,13 +15,8 @@
   allo-allo:
     uses: mdn/workflows/.github/workflows/allo-allo.yml@main
     with:
-<<<<<<< HEAD
-      target-repo: "mdn/todo-vue"
+      target-repo: "mdn/express-locallibrary-tutorial"
       issue-welcome: >
-=======
-      target-repo: "mdn/express-locallibrary-tutorial"
-      issue-welcome: |
->>>>>>> c1867ad2
         It looks like this is your first issue. Welcome! 👋
         One of the project maintainers will be with you as soon as possible. We
         appreciate your patience. To safeguard the health of the project, please
